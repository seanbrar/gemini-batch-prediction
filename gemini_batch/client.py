--- conflicted
+++ resolved
@@ -4,21 +4,14 @@
 
 from collections import deque
 import os
-<<<<<<< HEAD
 import time
 from typing import Any, Dict, List, Optional, Union
-=======
-from typing import List, Optional
->>>>>>> 78e5b241
 
 from google import genai
 from google.genai import types
 
 from .exceptions import APIError, MissingKeyError, NetworkError
-<<<<<<< HEAD
 from .utils import extract_usage_metrics
-=======
->>>>>>> 78e5b241
 
 
 class GeminiClient:
@@ -43,7 +36,6 @@
         self.model_name = model_name
         self.enable_caching = enable_caching
 
-<<<<<<< HEAD
         # Basic rate limiting for 2.0 Flash free tier (15 requests/minute)
         self.rate_limit_requests = 15
         self.rate_limit_window = 60  # seconds
@@ -114,30 +106,6 @@
                     )
                     time.sleep(wait_time)
                     continue
-=======
-    def generate_content(
-        self, prompt: str, system_instruction: Optional[str] = None
-    ) -> str:
-        """Generate content from a single prompt with optional system instruction"""
-        try:
-            if system_instruction:
-                response = self.client.models.generate_content(
-                    model=self.model_name,
-                    config=types.GenerateContentConfig(
-                        system_instruction=system_instruction
-                    ),
-                    contents=prompt,
-                )
-            else:
-                response = self.client.models.generate_content(
-                    model=self.model_name, contents=prompt
-                )
-            return response.text
-        except (ConnectionError, TimeoutError) as e:
-            raise NetworkError(f"Network connection failed: {e}") from e
-        except Exception as e:
-            raise APIError(f"API call failed: {e}") from e
->>>>>>> 78e5b241
 
                 # Final attempt failed
                 raise
